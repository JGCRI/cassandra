--- conflicted
+++ resolved
@@ -24,11 +24,7 @@
 
 ## Set up the global parameters module (which is used by some of the
 ## utility functions).
-<<<<<<< HEAD
-genparams = {"ModelInterface" : "/lustre/data/rpl/ModelInterface/ModelInterface.jar",
-=======
-genparams = {"ModelInterface" : "./../../../../ModelInterface-baseX/ModelInterface.jar",
->>>>>>> 1822e853
+genparams = {"ModelInterface" : "./../../../../ModelInterface/ModelInterface.jar",
              "DBXMLlib" : "/homes/pralitp/libs/dbxml-2.5.16/install/lib"} 
 global_params = GlobalParamsModule({})
 for key in genparams.keys():
