--- conflicted
+++ resolved
@@ -30,11 +30,7 @@
     },
     dependency_links=['https://github.com/JGCRI/xanthos.git'],
     classifiers=[
-<<<<<<< HEAD
-        'Programming Language :: Python :: 3'
-=======
         "Programming Language :: Python :: 3.6"
         "Programming Language :: Python :: 3.7"
->>>>>>> d319f3c7
     ]
 )