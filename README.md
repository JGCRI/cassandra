--- conflicted
+++ resolved
@@ -1,33 +1,3 @@
-<<<<<<< HEAD
-## Cassandra
-
-Cassandra is a model coupling framework that tracks model dependencies and
-automates the running of multiple interconnected models.
-
-### Installation
-
-Clone this repository into a directory of your choosing. Install with `pip` or run `setup.py`:
-
-```bash
-cd path/to/cassandra
-pip install .
-
-# also works
-python setup.py install
-```
-
-If you are running components that are external python packages, install them first:
-
-```bash
-pip install git+https://github.com/JGCRI/tethys@master#egg=tethys-1.0.0
-pip install git+https://github.com/JGCRI/xanthos@master#egg=xanthos-1.0
-```
-
-
-### Configuration
-
-The configuration file format and contents are described in the userguide.
-=======
 # Cassandra Model Coupling Framework
 
 Cassandra is a coupling framework for scientific models that tracks
@@ -43,7 +13,7 @@
 1. Model coupling is one-way.  That is, if a model _A_ depends on
    another model _B_, then _B_ must not use, directly or
    indirectly, any data from _A_.  
-   
+
    Future developments will relax this requirement to apply
    only within a single time step, so that in the example above, _B_
    could use data from previous time steps of _A_, so long as it did
@@ -105,5 +75,4 @@
 Depending on how your cluster is set up, you might have to include
 additional flags for `mpirun`, such as a hostfile giving the names of
 the hosts you will be running on.  An example job script for systems
-using the Slurm resource manager is included in `extras/mptest.zsh`.
->>>>>>> 52611983
+using the Slurm resource manager is included in `extras/mptest.zsh`.